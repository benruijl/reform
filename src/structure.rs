use std::fmt;
use streaming::TermStreamer;
use std::collections::HashMap;
use std::mem;
use std::cmp::Ordering;
use std::sync::Mutex;
use tools::num_cmp;

pub const BUILTIN_FUNCTIONS: &'static [&'static str] = &["delta_", "nargs_", "sum_", "mul_"];
pub const FUNCTION_DELTA: u32 = 0;
pub const FUNCTION_NARGS: u32 = 1;
pub const FUNCTION_SUM: u32 = 2;
pub const FUNCTION_MUL: u32 = 3;

#[derive(Debug)]
pub struct Program {
    pub input: Mutex<TermStreamer>,
    pub modules: Vec<Module>,
    pub procedures: Vec<Procedure>,
    pub var_info: VarInfo,
}

// keeps track of global state
#[derive(Debug, Clone)]
pub struct VarInfo {
    inv_name_map: Vec<String>,
    name_map: HashMap<String, u32>,
    local_map: HashMap<u32, u32>, // (temporary) map from ids to new ids in a procedure
    pub variables: HashMap<VarName, Element>, // local map of (dollar) variables
    pub global_variables: HashMap<VarName, Element>, // global map of (dollar) variables
}

impl VarInfo {
    pub fn empty() -> VarInfo {
        VarInfo {
            inv_name_map: vec![],
            name_map: HashMap::new(),
            local_map: HashMap::new(),
            variables: HashMap::new(),
            global_variables: HashMap::new(),
        }
    }

    pub fn new() -> VarInfo {
        let mut inv_name_map = vec![];
        let mut name_map = HashMap::new();

        // insert built-in functions
        let mut i: u32 = 0;
        for x in BUILTIN_FUNCTIONS {
            name_map.insert(x.to_string(), i);
            inv_name_map.push(x.to_string());
            i += 1;
        }
        VarInfo {
            inv_name_map,
            name_map,
            local_map: HashMap::new(),
            variables: HashMap::new(),
            global_variables: HashMap::new(),
        }
    }

    pub fn replace_name(&mut self, name: &mut VarName) {
        let nm = &mut self.name_map;
        let inv = &mut self.inv_name_map;
        let lm = &mut self.local_map;
        *name = match *name {
            VarName::Name(ref mut s) => VarName::ID(*nm.entry(*s.clone()).or_insert_with(|| {
                inv.push(mem::replace(s, String::new()));
                (inv.len() - 1) as u32
            })),
            VarName::ID(v) => VarName::ID(*lm.get(&v).unwrap_or(&v)), // map local variable?
        }
    }

    pub fn add_local(&mut self, name: &str) {
        if let Some(y) = self.name_map.get(name) {
            self.local_map.insert(*y, self.name_map.len() as u32); // we have seen this variable before
        }
        self.name_map.insert(
            format!("{}_{}", name, self.inv_name_map.len() as u32),
            self.inv_name_map.len() as u32,
        );
    }

    pub fn add_dollar(&mut self, name: VarName, value: Element) {
        self.variables.insert(name, value);
    }

    pub fn clear_local(&mut self) {
        self.local_map.clear();
    }
}

impl Program {
<<<<<<< HEAD
    pub fn new(input: Element, mut modules: Vec<Module>, mut procedures: Vec<Procedure>) -> Program {
        let mut prog =  Program {
            input: Mutex::new(TermStreamer::new()),
=======
    pub fn new(
        input: Element,
        mut modules: Vec<Module>,
        mut procedures: Vec<Procedure>,
    ) -> Program {
        let mut prog = Program {
            input: TermStreamer::new(),
>>>>>>> c228fa2c
            modules: vec![],
            procedures: vec![],
            var_info: VarInfo::new(),
        };

        match input {
            Element::SubExpr(_, t) => for mut x in t {
                x.var_to_id(&mut prog.var_info);
                prog.input.lock().unwrap().add_term_input(x.normalize());
            },
            mut x => {
                x.var_to_id(&mut prog.var_info);
                prog.input.lock().unwrap().add_term_input(x.normalize());
            }
        }

        for m in &mut modules {
            for s in &mut m.statements {
                s.var_to_id(&mut prog.var_info);
            }
        }

        // NOTE: the names of the arguments are not substituted
        for m in &mut procedures {
            for s in &mut m.statements {
                s.var_to_id(&mut prog.var_info);
            }
        }

        prog.modules = modules;
        prog.procedures = procedures;
        prog
    }
}

#[derive(Debug)]
pub struct Module {
    pub name: String,
    pub statements: Vec<Statement>,
    pub global_statements: Vec<Statement>,
}

#[derive(Debug)]
pub struct Procedure {
    pub name: String,
    pub args: Vec<Element>,
    pub local_args: Vec<Element>,
    pub statements: Vec<Statement>,
}

#[derive(Debug, Clone, PartialEq, Eq, PartialOrd, Ord)]
pub enum NumOrder {
    Greater,
    Smaller,
    Equal,
    GreaterEqual,
    SmallerEqual,
}

#[derive(Debug, Clone, PartialEq, Eq, PartialOrd, Ord, Hash)]
pub enum VarName {
    ID(u32),
    Name(Box<String>), // use box to reduce structure size
}

// all the algebraic elements. A bool as the first
// argument is the dirty flag, which is set to true
// if a normalization needs to happen
#[derive(Debug, Clone, PartialEq, Eq)]
pub enum Element {
    VariableArgument(VarName),             // ?a
    Wildcard(VarName, Vec<Element>),       // x?{...}
    Dollar(VarName, Option<Box<Element>>), // $x[y]
    Var(VarName),                          // x
    Pow(bool, Box<Element>, Box<Element>), // (1+x)^3
    NumberRange(bool, u64, u64, NumOrder), // >0, <=-5/2
    Fn(bool, Func),                        // f(...)
    Term(bool, Vec<Element>),
    SubExpr(bool, Vec<Element>),
    Num(bool, bool, u64, u64), // dirty, fraction (true=positive), make sure it is last for sorting
}

impl Default for Element {
    fn default() -> Element {
        Element::Num(false, true, 1, 1)
    }
}

#[macro_export]
macro_rules! DUMMY_ELEM { () => (Element::Num(false, true, 1, 1)) }

// TODO: move Func into Element?
#[derive(Debug, Clone, Eq, PartialEq, PartialOrd, Ord)]
pub struct Func {
    pub name: VarName,
    pub args: Vec<Element>,
}

#[derive(Debug, Clone, Eq, PartialEq, PartialOrd, Ord)]
pub enum Statement {
    IdentityStatement(IdentityStatement),
    SplitArg(VarName),
    Repeat(Vec<Statement>),
    IfElse(Element, Vec<Statement>, Vec<Statement>),
    Expand,
    Print,
    Multiply(Element),
    Symmetrize(VarName),
    Collect(VarName),
    Assign(Element, Element),
    Maximum(Element),
    Call(String, Vec<Element>),
    // internal commands
    Jump(usize),          // unconditional jump
    Eval(Element, usize), // evaluate and jump if eval is false
    JumpIfChanged(usize), // jump and pop change flag
    PushChange,           // push a new change flag
}
/*
impl PartialEq for Element {
     fn eq(&self, other: &Element) -> bool {
         match (self, other) {
             (&Element::Var(ref v), &Element::Var(ref v1)) => v == v1,
             (&Element::Fn(_, Func { ref name, ref args }), &Element::Fn(_, Func { ref name1, ref args1 }) => {
                 if name != name1 {
                     return false;
                 }
                 true
             },
             (&Element::Term(_, fs), &Element::Term(_, fs1)) => fs.cmp(fs1),
             (&Element::SubExpr(_, fs), &Element::SubExpr(_, fs1)) => fs.cmp(fs1),
             (&Num(_, pos, num, den), &Num(_, pos1, num1, den 1)) => ();
             _ => false//unreachable!("Unexpected elements in eq")
         }
        VariableArgument(VarName),             // ?a
    Wildcard(VarName, Vec<Element>),       // x?{...}
    Var(VarName),                          // x
    Pow(bool, Box<Element>, Box<Element>), // (1+x)^3
    NumberRange(bool, u64, u64, NumOrder), // >0, <=-5/2
    Fn(bool, Func),                        // f(...)
    Term(bool, Vec<Element>),
    SubExpr(bool, Vec<Element>),
    Num(bool, bool, u64, u64),  
     }
}*/

impl Ord for Element {
    fn cmp(&self, other: &Element) -> Ordering {
        self.partial_cmp(other).unwrap()
    }
}

// implement a custom partial order that puts
// x and x*2 next to each other for term sorting
// and x and x^2 next to each other for
// coefficients are partially ignored and sorted at the back
impl PartialOrd for Element {
    fn partial_cmp(&self, other: &Element) -> Option<Ordering> {
        match (self, other) {
            (
                &Element::Fn(
                    _,
                    Func {
                        name: ref namea,
                        args: ref argsa,
                    },
                ),
                &Element::Fn(
                    _,
                    Func {
                        name: ref nameb,
                        args: ref argsb,
                    },
                ),
            ) => {
                let k = namea.partial_cmp(nameb);
                match k {
                    Some(Ordering::Equal) => {}
                    _ => return k,
                }
                if argsa.len() != argsb.len() {
                    return argsa.len().partial_cmp(&argsb.len());
                }

                for (argsaa, argsbb) in argsa.iter().zip(argsb) {
                    let k = argsaa.partial_cmp(argsbb);
                    match k {
                        Some(Ordering::Equal) => {}
                        _ => return k,
                    }
                }
                Some(Ordering::Equal)
            }
            (&Element::Num(_, pos, num, den), &Element::Num(_, posa, numa, dena)) => {
                Some(match num_cmp(pos, num, den, posa, numa, dena) {
                    NumOrder::SmallerEqual | NumOrder::Smaller => Ordering::Less,
                    NumOrder::GreaterEqual | NumOrder::Greater => Ordering::Greater,
                    NumOrder::Equal => Ordering::Equal,
                })
            }
            (_, &Element::Num(..)) => Some(Ordering::Less),
            (&Element::Num(..), _) => Some(Ordering::Greater),
            (&Element::Pow(_, ref b, ref p), &Element::Pow(_, ref b1, ref p1)) => {
                let k = (**b).partial_cmp(&**b1);
                match k {
                    Some(Ordering::Equal) => (**p).partial_cmp(&**p1),
                    _ => return k,
                }
            }
            (&Element::Pow(_, ref b, _), _) => {
                let k = (**b).partial_cmp(other);
                match k {
                    Some(Ordering::Equal) => Some(Ordering::Less),
                    _ => return k,
                }
            }
            (_, &Element::Pow(_, ref b, _)) => {
                let k = self.partial_cmp(&**b);
                match k {
                    Some(Ordering::Equal) => Some(Ordering::Greater),
                    _ => return k,
                }
            }
            (&Element::Term(_, ref ta), &Element::Term(_, ref tb)) => {
                // ignore coefficients
                // FIXME: only ignore coefficients on ground level
                // we can assume the coefficients are at the end and that the term is in proper order
                let tamin = if let Some(&Element::Num(..)) = ta.last() {
                    ta.len() - 1
                } else {
                    ta.len()
                };
                let tbmin = if let Some(&Element::Num(..)) = tb.last() {
                    tb.len() - 1
                } else {
                    tb.len()
                };
                if tamin != tbmin {
                    return tamin.partial_cmp(&tbmin);
                }

                for (taa, tbb) in ta.iter().zip(tb) {
                    if let &Element::Num(..) = taa {
                        if let &Element::Num(..) = tbb {
                            continue; // don't compare numbers
                        }
                    }

                    let k = taa.partial_cmp(tbb);
                    match k {
                        Some(Ordering::Equal) => {}
                        _ => return k,
                    }
                }
                Some(Ordering::Equal)
            }
            (_, &Element::Term(_, ref t)) => {
                if t.len() == 2 {
                    if let Element::Num(..) = t[1] {
                        return self.partial_cmp(&t[0]);
                    }
                }
                Some(Ordering::Less)
            }
            (&Element::Term(_, ref t), _) => {
                if t.len() == 2 {
                    if let Element::Num(..) = t[1] {
                        return t[0].partial_cmp(other);
                    }
                }
                Some(Ordering::Greater)
            }
            (&Element::Fn(..), _) => Some(Ordering::Less),
            (_, &Element::Fn(..)) => Some(Ordering::Greater),
            (&Element::SubExpr(_, ref ta), &Element::SubExpr(_, ref tb)) => {
                if ta.len() != tb.len() {
                    return ta.len().partial_cmp(&tb.len());
                }

                for (taa, tbb) in ta.iter().zip(tb) {
                    let k = taa.partial_cmp(tbb);
                    match k {
                        Some(Ordering::Equal) => {}
                        _ => return k,
                    }
                }
                Some(Ordering::Equal)
            }
            (&Element::SubExpr(..), _) => Some(Ordering::Less),
            (&Element::Var(ref a), &Element::Var(ref b)) => a.partial_cmp(b),
            _ => Some(Ordering::Less),
        }
    }
}

#[derive(Debug)]
pub enum StatementResult<T> {
    Executed(T),
    NotExecuted(T),
    NoChange,
    Done,
}

#[derive(Debug, Clone, Eq, PartialEq, PartialOrd, Ord)]
pub struct IdentityStatement {
    pub mode: IdentityStatementMode,
    pub lhs: Element,
    pub rhs: Element,
}

#[derive(Debug, Clone, Eq, PartialEq, PartialOrd, Ord)]
pub enum IdentityStatementMode {
    Once,
    Many,
    All,
}

impl fmt::Display for Module {
    fn fmt(&self, f: &mut fmt::Formatter) -> fmt::Result {
        for (i, x) in self.statements.iter().enumerate() {
            write!(f, "{}: {}", i, x)?;
        }
        for (i, x) in self.global_statements.iter().enumerate() {
            write!(f, "G{}: {}", i, x)?;
        }
        writeln!(f, "")
    }
}

impl fmt::Display for Procedure {
    fn fmt(&self, f: &mut fmt::Formatter) -> fmt::Result {
        write!(f, "procedure {}(", self.name)?;

        match self.args.first() {
            Some(x) => write!(f, "{}", x)?,
            None => {}
        }

        for x in self.args.iter().skip(1) {
            write!(f, ",{}", x)?;
        }

        if self.local_args.len() > 0 {
            write!(f, ";")?;
            match self.local_args.first() {
                Some(x) => write!(f, "{}", x)?,
                None => {}
            }

            for x in self.local_args.iter().skip(1) {
                write!(f, ",{}", x)?;
            }
        }
        writeln!(f, ");")?;

        for s in &self.statements {
            write!(f, "\t{}", s)?;
        }

        writeln!(f, "endprocedure;")
    }
}

impl fmt::Display for Statement {
    fn fmt(&self, f: &mut fmt::Formatter) -> fmt::Result {
        match *self {
            Statement::IdentityStatement(ref id) => write!(f, "{}", id),
            Statement::SplitArg(ref name) => writeln!(f, "SplitArg {};", name),
            Statement::Expand => writeln!(f, "Expand;"),
            Statement::Print => writeln!(f, "Print;"),
            Statement::Multiply(ref x) => writeln!(f, "Multiply {};", x),
            Statement::Symmetrize(ref x) => writeln!(f, "Symmetrize {};", x),
            Statement::Collect(ref x) => writeln!(f, "Collect {};", x),
            Statement::Repeat(ref ss) => if ss.len() == 1 {
                write!(f, "repeat {}", ss[0])
            } else {
                writeln!(f, "repeat;")?;

                for s in ss {
                    write!(f, "\t{}", s)?;
                }

                writeln!(f, "endrepeat;")
            },
            Statement::IfElse(ref cond, ref m, ref nm) => if nm.len() == 0 && m.len() == 1 {
                write!(f, "if (match({})) {};", cond, m[0])
            } else {
                writeln!(f, "if (match({}));", cond)?;

                for s in m {
                    writeln!(f, "\t{}", s)?;
                }

                if nm.len() > 0 {
                    writeln!(f, "else;")?;
                    for s in m {
                        writeln!(f, "\t{}", s)?;
                    }
                }

                writeln!(f, "endif;")
            },
            Statement::Call(ref name, ref args) => {
                write!(f, "call {}(", name)?;

                match args.first() {
                    Some(x) => write!(f, "{}", x)?,
                    None => {}
                }

                for x in args.iter().skip(1) {
                    write!(f, ",{}", x)?;
                }

                writeln!(f, ");")
            }
            Statement::Assign(ref d, ref e) => writeln!(f, "{}={};", d, e),
            Statement::Maximum(ref d) => writeln!(f, "Maximum {};", d),
            Statement::Jump(ref i) => writeln!(f, "JMP {}", i),
            Statement::Eval(ref n, ref i) => writeln!(f, "IF NOT {} JMP {}", n, i),
            Statement::JumpIfChanged(ref i) => writeln!(f, "JMP_CH {}", i),
            Statement::PushChange => writeln!(f, "PUSH_CH"),
        }
    }
}

impl VarName {
    fn fmt_output(&self, f: &mut fmt::Formatter, var_info: &VarInfo) -> fmt::Result {
        match *self {
            VarName::ID(id) => {
                if var_info.inv_name_map.len() == 0 {
                    write!(f, "var_{}", id)
                } else {
                    write!(f, "{}", var_info.inv_name_map[id as usize])
                }
            }
            VarName::Name(ref s) => write!(f, "{}", s),
        }
    }
}

impl fmt::Display for VarName {
    fn fmt(&self, f: &mut fmt::Formatter) -> fmt::Result {
        match *self {
            VarName::ID(id) => write!(f, "{}_", id),
            VarName::Name(ref s) => write!(f, "{}", s),
        }
    }
}

impl fmt::Display for NumOrder {
    fn fmt(&self, f: &mut fmt::Formatter) -> fmt::Result {
        match *self {
            NumOrder::Greater => write!(f, ">"),
            NumOrder::GreaterEqual => write!(f, ">="),
            NumOrder::Smaller => write!(f, "<"),
            NumOrder::SmallerEqual => write!(f, "<="),
            NumOrder::Equal => write!(f, "=="),
        }
    }
}

impl fmt::Display for IdentityStatement {
    fn fmt(&self, f: &mut fmt::Formatter) -> fmt::Result {
        writeln!(f, "id {} {} = {};", self.mode, self.lhs, self.rhs)
    }
}

impl fmt::Display for IdentityStatementMode {
    fn fmt(&self, f: &mut fmt::Formatter) -> fmt::Result {
        match *self {
            IdentityStatementMode::Once => write!(f, "once"),
            IdentityStatementMode::Many => write!(f, "many"),
            IdentityStatementMode::All => write!(f, "all"),
        }
    }
}

pub struct ElementPrinter<'a> {
    pub element: &'a Element,
    pub var_info: &'a VarInfo,
}

impl<'a> fmt::Display for ElementPrinter<'a> {
    fn fmt(&self, f: &mut fmt::Formatter) -> fmt::Result {
        self.element.fmt_output(f, self.var_info)
    }
}

impl Element {
    pub fn fmt_output(&self, f: &mut fmt::Formatter, var_info: &VarInfo) -> fmt::Result {
        match self {
            &Element::VariableArgument(ref name) => {
                write!(f, "?")?;
                name.fmt_output(f, var_info)
            }
            &Element::Wildcard(ref name, ref restriction) => if restriction.len() == 0 {
                name.fmt_output(f, var_info)?;
                write!(f, "?")
            } else {
                name.fmt_output(f, var_info)?;
                write!(f, "?{{")?;
                match restriction.first() {
                    Some(x) => x.fmt_output(f, var_info)?,
                    None => {}
                }
                for t in restriction.iter().skip(1) {
                    t.fmt_output(f, var_info)?
                }
                write!(f, "}}")
            },
            &Element::Var(ref name) => name.fmt_output(f, var_info),
            &Element::Dollar(ref name, ..) => name.fmt_output(f, var_info), // TODO: print the index too
            &Element::Num(_, ref pos, ref num, ref den) => if *den == 1 {
                write!(f, "{}{}", if *pos { "" } else { "-" }, num)
            } else {
                write!(f, "{}{}/{}", if *pos { "" } else { "-" }, num, den)
            },
            &Element::NumberRange(ref pos, ref num, ref den, ref rel) => {
                write!(f, "{}", rel)?;
                if *den == 1 {
                    write!(f, "{}{}", if *pos { "" } else { "-" }, num)
                } else {
                    write!(f, "{}{}/{}", if *pos { "" } else { "-" }, num, den)
                }
            }
            &Element::Pow(_, ref e, ref p) => {
                match **e {
                    Element::SubExpr(..) | Element::Term(..) => {
                        write!(f, "(")?;
                        e.fmt_output(f, var_info)?;
                        write!(f, ")")?
                    }
                    _ => e.fmt_output(f, var_info)?,
                };
                match **p {
                    Element::SubExpr(..) | Element::Term(..) => {
                        write!(f, "^(")?;
                        p.fmt_output(f, var_info)?;
                        write!(f, ")")
                    }
                    _ => {
                        write!(f, "^")?;
                        p.fmt_output(f, var_info)
                    }
                }
            }
            &Element::Fn(_, ref func) => func.fmt_output(f, var_info),
            &Element::Term(_, ref factors) => {
                match factors.first() {
                    Some(s @ &Element::SubExpr(..)) if factors.len() > 1 => {
                        write!(f, "(")?;
                        s.fmt_output(f, var_info)?;
                        write!(f, ")")?
                    }
                    Some(x) => x.fmt_output(f, var_info)?,
                    None => {}
                }
                for t in factors.iter().skip(1) {
                    match t {
                        s @ &Element::SubExpr(..) => {
                            write!(f, "*(")?;
                            s.fmt_output(f, var_info)?;
                            write!(f, ")")?
                        }
                        _ => {
                            write!(f, "*")?;
                            t.fmt_output(f, var_info)?
                        }
                    }
                }
                write!(f, "")
            }
            &Element::SubExpr(_, ref terms) => {
                match terms.first() {
                    Some(x) => x.fmt_output(f, var_info)?,
                    None => {}
                }
                for t in terms.iter().skip(1) {
                    write!(f, "+")?;
                    t.fmt_output(f, var_info)?
                }
                write!(f, "")
            }
        }
    }
}

impl fmt::Display for Element {
    fn fmt(&self, f: &mut fmt::Formatter) -> fmt::Result {
        self.fmt_output(f, &VarInfo::empty())
    }
}

impl Func {
    pub fn fmt_output(&self, f: &mut fmt::Formatter, var_info: &VarInfo) -> fmt::Result {
        self.name.fmt_output(f, var_info)?;
        write!(f, "(")?;
        match self.args.first() {
            Some(x) => x.fmt_output(f, var_info)?,
            None => {}
        }

        for x in self.args.iter().skip(1) {
            write!(f, ",")?;
            x.fmt_output(f, var_info)?;
        }

        write!(f, ")")
    }
}

impl fmt::Display for Func {
    fn fmt(&self, f: &mut fmt::Formatter) -> fmt::Result {
        self.fmt_output(f, &VarInfo::empty())
    }
}

impl Element {
    // replace a string name for a numerical ID
    pub fn var_to_id(&mut self, var_info: &mut VarInfo) {
        match *self {
            Element::Var(ref mut name) | Element::VariableArgument(ref mut name) => {
                var_info.replace_name(name);
            }
            Element::Wildcard(ref mut name, ref mut restrictions) => {
                var_info.replace_name(name);
                for x in restrictions {
                    x.var_to_id(var_info);
                }
            }
            Element::Pow(_, ref mut b, ref mut e) => {
                b.var_to_id(var_info);
                e.var_to_id(var_info);
            }
            Element::Term(_, ref mut f) | Element::SubExpr(_, ref mut f) => for x in f {
                x.var_to_id(var_info);
            },
            Element::Fn(
                _,
                Func {
                    ref mut name,
                    ref mut args,
                },
            ) => {
                var_info.replace_name(name);
                for x in args {
                    x.var_to_id(var_info);
                }
            }
            _ => {}
        }
    }

    pub fn replace_vars(&mut self, map: &HashMap<VarName, Element>, dollar_only: bool) -> bool {
        let mut changed = false;
        *self = match *self {
            Element::Var(ref mut name) => {
                if dollar_only {
                    return false;
                }
                if let Some(x) = map.get(name) {
                    x.clone()
                } else {
                    return false;
                }
            }
            Element::Dollar(ref mut name, ..) => {
                if let Some(x) = map.get(name) {
                    x.clone()
                } else {
                    return false;
                }
            }
            Element::Wildcard(_, ref mut restrictions) => {
                for x in restrictions {
                    changed |= x.replace_vars(map, dollar_only);
                }
                return changed;
            }
            Element::Pow(ref mut dirty, ref mut b, ref mut e) => {
                changed |= b.replace_vars(map, dollar_only);
                changed |= e.replace_vars(map, dollar_only);
                *dirty |= changed;
                return changed;
            }
            Element::Term(ref mut dirty, ref mut f)
            | Element::SubExpr(ref mut dirty, ref mut f) => {
                for x in f {
                    changed |= x.replace_vars(map, dollar_only);
                }
                *dirty |= changed;
                return changed;
            }
            Element::Fn(
                ref mut dirty,
                Func {
                    ref mut name,
                    ref mut args,
                },
            ) => {
                if !dollar_only {
                    if let Some(x) = map.get(name) {
                        if let &Element::Var(ref y) = x {
                            *name = y.clone();
                            changed = true
                        } else {
                            panic!("Cannot replace function name by generic expression");
                        }
                    }
                }

                for x in args {
                    changed |= x.replace_vars(map, dollar_only);
                }
                *dirty |= changed;
                return changed;
            }
            _ => return false,
        };
        true
    }

    // replace a (sub)element that appears literally by a new element
    pub fn replace(&mut self, orig: &Element, new: &Element) -> bool {
        if self == orig {
            *self = new.clone();
            return true;
        }

        match *self {
            Element::Pow(ref mut dirty, ref mut b, ref mut e) => {
                *dirty |= b.replace(orig, new);
                *dirty |= e.replace(orig, new);
                *dirty
            }
            Element::Term(ref mut dirty, ref mut f)
            | Element::SubExpr(ref mut dirty, ref mut f) => {
                for x in f {
                    *dirty |= x.replace(orig, new);
                }
                *dirty
            }
            Element::Fn(
                ref mut dirty,
                Func {
                    ref name,
                    ref mut args,
                },
            ) => {
                for x in args {
                    *dirty |= x.replace(orig, new);
                }
                *dirty
            }
            _ => false,
        }
    }
}

impl Statement {
    pub fn var_to_id(&mut self, var_info: &mut VarInfo) {
        match *self {
            Statement::IdentityStatement(IdentityStatement {
                mode: _,
                ref mut lhs,
                ref mut rhs,
            }) => {
                lhs.var_to_id(var_info);
                rhs.var_to_id(var_info);
            }
            Statement::Repeat(ref mut ss) => for s in ss {
                s.var_to_id(var_info);
            },
            Statement::IfElse(ref mut e, ref mut ss, ref mut sse) => {
                e.var_to_id(var_info);
                for s in ss {
                    s.var_to_id(var_info);
                }
                for s in sse {
                    s.var_to_id(var_info);
                }
            }
            Statement::SplitArg(ref mut name)
            | Statement::Symmetrize(ref mut name)
            | Statement::Collect(ref mut name) => {
                var_info.replace_name(name);
            }
            Statement::Multiply(ref mut e) => {
                e.var_to_id(var_info);
            }
            Statement::Call(_, ref mut es) => for s in es {
                s.var_to_id(var_info);
            },
            Statement::Assign(ref d, ref mut e) => {
                // TODO: also change dollar variable to id?
                e.var_to_id(var_info);
            }
            _ => {}
        }
    }

    pub fn replace_vars(&mut self, map: &HashMap<VarName, Element>, dollar_only: bool) -> bool {
        let mut changed = false;
        match *self {
            Statement::IdentityStatement(IdentityStatement {
                mode: _,
                ref mut lhs,
                ref mut rhs,
            }) => {
                changed |= lhs.replace_vars(map, dollar_only);
                changed |= rhs.replace_vars(map, dollar_only);
            }
            Statement::Repeat(ref mut ss) => for s in ss {
                changed |= s.replace_vars(map, dollar_only);
            },
            Statement::IfElse(ref mut e, ref mut ss, ref mut sse) => {
                changed |= e.replace_vars(map, dollar_only);
                for s in ss {
                    changed |= s.replace_vars(map, dollar_only);
                }
                for s in sse {
                    changed |= s.replace_vars(map, dollar_only);
                }
            }
            Statement::SplitArg(ref mut name)
            | Statement::Symmetrize(ref mut name)
            | Statement::Collect(ref mut name) => {
                if let Some(x) = map.get(name) {
                    if let &Element::Var(ref y) = x {
                        *name = y.clone();
                    } else {
                        panic!("Cannot replace function name by generic expression");
                    }
                }
            }
            Statement::Multiply(ref mut e) => {
                changed |= e.replace_vars(map, dollar_only);
            }
            Statement::Call(_, ref mut es) => for s in es {
                changed |= s.replace_vars(map, dollar_only);
            },
            Statement::Assign(ref d, ref mut e) => {
                // TODO: also change dollar variable?
                changed |= e.replace_vars(map, dollar_only);
            }
            _ => {}
        };
        changed
    }
}<|MERGE_RESOLUTION|>--- conflicted
+++ resolved
@@ -94,19 +94,13 @@
 }
 
 impl Program {
-<<<<<<< HEAD
-    pub fn new(input: Element, mut modules: Vec<Module>, mut procedures: Vec<Procedure>) -> Program {
-        let mut prog =  Program {
-            input: Mutex::new(TermStreamer::new()),
-=======
     pub fn new(
         input: Element,
         mut modules: Vec<Module>,
         mut procedures: Vec<Procedure>,
     ) -> Program {
         let mut prog = Program {
-            input: TermStreamer::new(),
->>>>>>> c228fa2c
+            input: Mutex::new(TermStreamer::new()),
             modules: vec![],
             procedures: vec![],
             var_info: VarInfo::new(),
