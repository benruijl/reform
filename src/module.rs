<<<<<<< HEAD
=======
use structure::*;
use id::{MatchIterator, MatchKind};
>>>>>>> c228fa2c
use std::mem;
use std::collections::HashMap;
use std::collections::hash_map::Entry;
use std::sync::{Arc,Mutex};
use std::thread;
use std::time;

use crossbeam;
use crossbeam::sync::MsQueue;

use structure::*;
use id::{MatchIterator,MatchKind};
use streaming::MAXTERMMEM;
use streaming::TermStreamer;
use tools::exponentiate;

impl Element {
	fn expand(&self) -> Element {
		match self {
			&Element::Fn(_, Func { ref name, ref args }) => Element::Fn(
				true,
				Func {
					name: name.clone(),
					args: args.iter().map(|x| x.expand()).collect(),
				},
			), // TODO: only flag when changed
			&Element::Term(_, ref fs) => {
				let mut r: Vec<Vec<Element>> = vec![vec![]];

				for f in fs {
					match f {
						&Element::SubExpr(_, ref s) => {
							// use cartesian product function?
							r = r.iter()
								.flat_map(|x| {
									s.iter()
										.map(|y| {
											let mut k = x.clone();
											k.push(y.expand());
											k
										})
										.collect::<Vec<_>>()
								})
								.collect();
						}
						_ => for rr in r.iter_mut() {
							rr.push(f.expand());
						},
					}
				}

				// FIXME: this should not happen for the ground level
				Element::SubExpr(
					true,
					r.into_iter().map(|x| Element::Term(true, x)).collect(),
				).normalize()
			}
			&Element::SubExpr(_, ref f) => {
				Element::SubExpr(true, f.iter().map(|x| x.expand()).collect()).normalize()
			}
			&Element::Pow(_, ref b, ref p) => {
				if let Element::Num(_, true, n, 1) = **p {
					if let Element::SubExpr(_, ref t) = **b {
						let mut e = exponentiate(t, n);
						e.normalize_inplace();
						return e;
					}

					// TODO: simplify (x*y)^z to z^z*y^z?
				}

				self.clone()
			}
			_ => self.clone(),
		}
	}
}

#[derive(Debug)]
enum StatementIter<'a> {
	IdentityStatement(MatchIterator<'a>),
	Multiple(Vec<Element>, bool),
	Simple(Element, bool), // yield a term once
	None,
}

impl<'a> StatementIter<'a> {
	fn next(&mut self) -> StatementResult<Element> {
		match *self {
			StatementIter::IdentityStatement(ref mut id) => id.next(),
			StatementIter::Multiple(ref mut f, m) => {
				if f.len() == 0 {
					return StatementResult::Done;
				}
				if m {
					StatementResult::Executed(f.pop().unwrap()) // FIXME: pops the last term
				} else {
					StatementResult::NotExecuted(f.pop().unwrap())
				}
			}
			StatementIter::Simple(..) => {
				let mut to_swap = StatementIter::None;
				mem::swap(self, &mut to_swap); //f switch self to none
				match to_swap {
					StatementIter::Simple(f, true) => StatementResult::Executed(f), // set the default to not executed!
					StatementIter::Simple(f, false) => StatementResult::NotExecuted(f), // set the default to not executed!
					_ => panic!(),                                                      // never reached
				}
			}
			StatementIter::None => StatementResult::Done,
		}
	}
}

impl Statement {
	fn to_iter<'a>(
		&'a self,
		input: &'a mut Element,
		var_info: &'a HashMap<VarName, Element>,
	) -> StatementIter<'a> {
		match *self {
			Statement::IdentityStatement(ref id) => {
				StatementIter::IdentityStatement(id.to_iter(input, &var_info))
			}
			Statement::SplitArg(ref name) => {
				// TODO: use mutability to prevent unnecessary copy
				// split function arguments at the ground level
				let subs = |n: &VarName, a: &Vec<Element>| {
					Element::Fn(
						false,
						Func {
							name: n.clone(),
							args: a.iter()
								.flat_map(|x| match x {
									&Element::SubExpr(_, ref y) => y.clone(),
									_ => vec![x.clone()],
								})
								.collect(),
						},
					)
				};

				match *input {
					// FIXME: check if the splitarg actually executed!
					Element::Fn(
						_,
						Func {
							name: ref mut n,
							args: ref mut a,
						},
					) if *n == *name =>
					{
						StatementIter::Simple(subs(n, a), false)
					}
					Element::Term(_, ref fs) => StatementIter::Simple(
						Element::Term(
							false,
							fs.iter()
								.map(|f| match f {
									&Element::Fn(
										_,
										Func {
											name: ref n,
											args: ref a,
										},
									) if *n == *name =>
									{
										subs(n, a)
									}
									_ => f.clone(),
								})
								.collect(),
						),
						false,
					),
					_ => StatementIter::Simple(mem::replace(input, Element::default()), false),
				}
			}
			Statement::Expand => {
				// FIXME: treat ground level differently in the expand routine
				// don't generate all terms in one go
				match input.expand() {
					Element::SubExpr(_, mut f) => {
						if f.len() == 1 {
							StatementIter::Simple(f.swap_remove(0), false)
						} else {
							StatementIter::Multiple(f, true)
						}
					}
					a => StatementIter::Simple(a, false),
				}
			}
			Statement::Print => {
				println!("\t+{}", input);
				StatementIter::Simple(mem::replace(input, Element::default()), false)
			}
			Statement::Multiply(ref x) => {
				let mut res = match (input, x) {
					(&mut Element::Term(_, ref mut xx), &Element::Term(_, ref yy)) => {
						xx.extend(yy.iter().map(|x| x.clone()));
						Element::Term(true, mem::replace(xx, vec![]))
					}
					(&mut Element::Term(_, ref mut xx), _) => {
						xx.push(x.clone());
						Element::Term(true, mem::replace(xx, vec![]))
					}
					(ref mut a, &Element::Term(_, ref xx)) => {
						let mut r = xx.clone();
						r.push(mem::replace(a, DUMMY_ELEM!()));
						Element::Term(true, r)
					}
					(ref mut a, aa) => {
						Element::Term(true, vec![mem::replace(a, DUMMY_ELEM!()), aa.clone()])
					}
				};

				res.replace_vars(var_info, true); // apply the dollar variables
				res.normalize_inplace();
				StatementIter::Simple(res, true)
			}
			// TODO: use visitor pattern? this is almost a copy of splitarg
			Statement::Symmetrize(ref name) => {
				// sort function arguments at the ground level
				let subs = |n: &VarName, a: &Vec<Element>| {
					Element::Fn(
						false,
						Func {
							name: n.clone(),
							args: {
								let mut b = a.clone();
								b.sort();
								b
							},
						},
					)
				};

				match *input {
					// FIXME: check if the symmetrize actually executed!
					Element::Fn(
						_,
						Func {
							name: ref n,
							args: ref a,
						},
					) if *n == *name =>
					{
						StatementIter::Simple(subs(n, a), false)
					}
					Element::Term(_, ref fs) => StatementIter::Simple(
						Element::Term(
							false,
							fs.iter()
								.map(|f| match f {
									&Element::Fn(
										_,
										Func {
											name: ref n,
											args: ref a,
										},
									) if *n == *name =>
									{
										subs(n, a)
									}
									_ => f.clone(),
								})
								.collect(),
						),
						false,
					),
					_ => StatementIter::Simple(mem::replace(input, Element::default()), false),
				}
			}
			_ => unreachable!(),
		}
	}
}

<<<<<<< HEAD
fn do_module_rec(mut input: Element, statements: &[Statement], var_info: &mut VarInfo, current_index: usize, term_affected: &mut Vec<bool>,
	output: &mut Arc<&mut Mutex<TermStreamer>>) {
=======
fn do_module_rec(
	mut input: Element,
	statements: &[Statement],
	var_info: &mut VarInfo,
	current_index: usize,
	term_affected: &mut Vec<bool>,
	output: &mut TermStreamer,
) {
>>>>>>> c228fa2c
	if let Element::Num(_, true, 0, 1) = input {
		return; // drop 0
	}
	if current_index == statements.len() {
		output.lock().unwrap().add_term(input);
		return;
	}

	// handle control flow instructions
	match statements[current_index] {
		Statement::PushChange => {
			term_affected.push(false);
			return do_module_rec(
				input,
				statements,
				var_info,
				current_index + 1,
				term_affected,
				output,
			);
		}
		Statement::JumpIfChanged(i) => {
			if Some(&true) == term_affected.last() {
				return do_module_rec(input, statements, var_info, i, term_affected, output);
			} else {
				term_affected.pop(); // it should be as if the repeated wasn't there
				return do_module_rec(
					input,
					statements,
					var_info,
					current_index + 1,
					term_affected,
					output,
				);
			}
		}
		Statement::Eval(ref cond, i) => {
			// if statement
			// do the match
			if let Some(_) = MatchKind::from_element(cond, &input, &var_info.variables).next() {
				return do_module_rec(
					input,
					statements,
					var_info,
					current_index + 1,
					term_affected,
					output,
				);
			} else {
				return do_module_rec(input, statements, var_info, i, term_affected, output);
			}
		}
		Statement::Jump(i) => {
			return do_module_rec(input, statements, var_info, i, term_affected, output);
		}
		// TODO: not a control flow instruction
		// move to iter if we decide how to propagate the var_info
		Statement::Assign(ref dollar, ref e) => {
			let mut ee = e.clone();
			ee.replace_vars(&var_info.variables, true);
			if let &Element::Dollar(ref d, ..) = dollar {
				var_info.add_dollar(d.clone(), ee);
			}
			return do_module_rec(
				input,
				statements,
				var_info,
				current_index + 1,
				term_affected,
				output,
			);
		}
		Statement::Maximum(ref dollar) => {
			if let &Element::Dollar(ref d, ..) = dollar {
				match var_info.variables.get_mut(d) {
					Some(x) => {
						match var_info.global_variables.entry(d.clone()) {
							Entry::Occupied(mut y) => {
								if *y.get() < *x {
									mem::swap(x, y.get_mut());
								}
							}
							Entry::Vacant(y) => {
								y.insert(mem::replace(x, DUMMY_ELEM!()));
							}
						};
					}
					None => {}
				}
			}
			return do_module_rec(
				input,
				statements,
				var_info,
				current_index + 1,
				term_affected,
				output,
			);
		}
		_ => {}
	}

	{
		let oldvarinfo = var_info.variables.clone(); // TODO: prevent clone somehow?
		let mut it = statements[current_index].to_iter(&mut input, &oldvarinfo);
		loop {
			match it.next() {
				// for every term
				StatementResult::Executed(f) => {
					*term_affected.last_mut().unwrap() = true;
					let d = term_affected.len(); // store the depth of the stack
					do_module_rec(
						f,
						statements,
						var_info,
						current_index + 1,
						term_affected,
						output,
					);
					term_affected.truncate(d);
				}
				StatementResult::NotExecuted(f) => do_module_rec(
					f,
					statements,
					var_info,
					current_index + 1,
					term_affected,
					output,
				),
				StatementResult::NoChange => {
					break;
				}
				StatementResult::Done => {
					return;
				}
			};
		}
	}

	// only reached when the input was not changed
	do_module_rec(
		input,
		statements,
		var_info,
		current_index + 1,
		term_affected,
		output,
	);
}

impl Module {
	// flatten the statement structure and use conditional jumps
	// also inline the procedures
	fn to_control_flow_stat(
		statements: &[Statement],
		var_info: &mut VarInfo,
		procedures: &[Procedure],
		output: &mut Vec<Statement>,
	) {
		for x in statements.iter() {
			match x {
				&Statement::Repeat(ref ss) => {
					output.push(Statement::PushChange);
					let pos = output.len();
					Module::to_control_flow_stat(ss, var_info, procedures, output);
					output.push(Statement::JumpIfChanged(pos - 1));
				}
				&Statement::IfElse(ref prod, ref m, ref nm) => {
					let pos = output.len();
					output.push(Statement::Jump(0)); // note: placeholder 0
					Module::to_control_flow_stat(m, var_info, procedures, output);

					if nm.len() > 0 {
						// is there an else block?
						let pos2 = output.len(); // pos after case
						output.push(Statement::Jump(0)); // placeholder
						output[pos] = Statement::Eval(prod.clone(), output.len());
						Module::to_control_flow_stat(nm, var_info, procedures, output);
						output[pos2] = Statement::Jump(output.len());
					} else {
						output[pos] = Statement::Eval(prod.clone(), output.len());
					}
				}
				&Statement::Call(ref name, ref args) => {
					// copy the procedure and rename local variables
					var_info.clear_local(); // remove all previous maps
					for p in procedures {
						if p.name == *name {
							if p.args.len() != args.len() {
								panic!(
									"Procedure {} takes {} arguments instead of {}",
									p.name,
									p.args.len(),
									args.len()
								);
							}
							// add the local variables to the list of variables
							for lv in &p.local_args {
								match lv {
									&Element::Var(VarName::Name(ref x)) => var_info.add_local(&x),
									&Element::Var(_) => panic!("Subsituted name for local var"),
									_ => panic!("Only variables are allowed as local variables"),
								}
							}

							// now map all the procedure arguments
							let mut map = HashMap::new();
							for (k, v) in p.args.iter().zip(args.iter()) {
								if let &Element::Var(ref x) = k {
									let mut y = x.clone();
									var_info.replace_name(&mut y); // FIXME: make the replacement earlier?
									map.insert(y, v.clone());
								} else {
									panic!("Argument in procedure header should be a variable");
								}
							}

							let newmod = p.statements
								.iter()
								.cloned()
								.map(|mut x| {
									x.var_to_id(var_info);
									x
								})
								.map(|mut x| {
									x.replace_vars(&map, false);
									x
								})
								.collect::<Vec<_>>();

							Module::to_control_flow_stat(&newmod, var_info, procedures, output);
						}
					}
				}
				a => output.push(a.clone()),
			}
		}
	}

	// normalize all expressions in statements
	fn normalize_module(&mut self, var_info: &mut VarInfo, procedures: &[Procedure]) {
		let oldstat = mem::replace(&mut self.statements, vec![]);
		let mut newstat = vec![];

		// split off global statements
		for x in oldstat {
			match x {
				Statement::Collect(_) => self.global_statements.push(x),
				_ => newstat.push(x),
			}
		}

		Module::to_control_flow_stat(&newstat, var_info, procedures, &mut self.statements);

		for x in self.statements.iter_mut() {
			match *x {
				Statement::IdentityStatement(IdentityStatement {
					ref mut lhs,
					ref mut rhs,
					..
				}) => {
					lhs.normalize_inplace();
					rhs.normalize_inplace();
				}
				Statement::Multiply(ref mut e) => {
					e.normalize_inplace();
				}
				Statement::Eval(ref mut e, _) => {
					e.normalize_inplace();
				}
				Statement::Assign(_, ref mut e) => {
					e.normalize_inplace();
				}
				_ => {}
			}
		}
	}
}

// execute the module
<<<<<<< HEAD
pub fn do_program(program : &mut Program, write_log: bool, num_threads: usize) {
=======
pub fn do_program(program: &mut Program, write_log: bool) {
>>>>>>> c228fa2c
	for module in program.modules.iter_mut() {
		// move global statements from the previous module into the new one
		// TODO: do swap instead of clone?
		program.var_info.variables = program.var_info.global_variables.clone();

		module.normalize_module(&mut program.var_info, &mut program.procedures);
		debug!("{}", module); // print module code

		let mut inpcount = 0u64;
<<<<<<< HEAD

		if num_threads > 1 {
			let queue: Arc<MsQueue<Option<Element>>> = Arc::new(MsQueue::new());
			let mut output = Arc::new(&mut program.input); // TODO: split in input and output stream
=======
		while let Some(x) = program.input.read_term() {
			program.var_info.variables.clear(); // reset the dollar variables
			do_module_rec(
				x,
				&module.statements,
				&mut program.var_info,
				0,
				&mut executed,
				&mut program.input,
			);

			if program.input.termcount() > 100000 && program.input.termcount() % 100000 == 0 {
				println!(
					"{} -- generated: {}\tterms left: {}",
					module.name,
					program.input.termcount(),
					program.input.input_termcount() - inpcount
				);
			}
>>>>>>> c228fa2c

			let thread_varinfo = program.var_info.clone();

			// create threads that process terms
			crossbeam::scope(|scope| {
				for _ in 0..num_threads {
					let queue = queue.clone();
					let m = module.statements.clone(); // TODO: why do we need to do this?
					let mut thread_varinfo = thread_varinfo.clone();
					let mut executed = vec![false];
					let mut output = output.clone();
					scope.spawn(move || {
						while let Some(x) = queue.pop() {
							do_module_rec(x, &m, &mut thread_varinfo, 0, &mut executed, &mut output);
						}
					});
				}

				// TODO: use semaphore or condvar for refills
				let mut done = false;
				while !done {
					if queue.is_empty() {
						debug!("Loading new batch");
						for _ in 0..MAXTERMMEM {
							// FIXME: this lock now interferes with the output lock
							if let Some(x) = output.lock().unwrap().read_term() {
								queue.push(Some(x));
							} else {
								// post exist signal to all threads
								for _ in 0..num_threads {
									queue.push(None); // post exit signal
								}

								done = true;
								break;
							}
						}
					}
					thread::sleep(time::Duration::from_millis(10));
				}

			});

		} else {
			let mut executed = vec![false];

			loop {
				// note: while let Some(x) = program.input.lock().unwrap().read_term() keeps the lock
				let r = program.input.lock().unwrap().read_term();
				match r {
					Some(x) => {
						let mut output = Arc::new(&mut program.input);
						do_module_rec(x, &module.statements, &mut program.var_info, 0, &mut executed, &mut output.clone());
						let output = output.lock().unwrap();
						if output.termcount() > 100_000 && output.termcount() % 100_000 == 0 {
							println!("{} -- generated: {}\tterms left: {}", module.name,
								output.termcount(), output.input_termcount() - inpcount);
						}

						inpcount += 1;
					},
					None => break
				}
			}
		}

<<<<<<< HEAD
		program.input.lock().unwrap().sort(&mut program.var_info, &module.global_statements, write_log);
=======
		program
			.input
			.sort(&mut program.var_info, &module.global_statements, write_log);
>>>>>>> c228fa2c
	}
}<|MERGE_RESOLUTION|>--- conflicted
+++ resolved
@@ -1,12 +1,7 @@
-<<<<<<< HEAD
-=======
-use structure::*;
-use id::{MatchIterator, MatchKind};
->>>>>>> c228fa2c
 use std::mem;
 use std::collections::HashMap;
 use std::collections::hash_map::Entry;
-use std::sync::{Arc,Mutex};
+use std::sync::{Arc, Mutex};
 use std::thread;
 use std::time;
 
@@ -14,7 +9,7 @@
 use crossbeam::sync::MsQueue;
 
 use structure::*;
-use id::{MatchIterator,MatchKind};
+use id::{MatchIterator, MatchKind};
 use streaming::MAXTERMMEM;
 use streaming::TermStreamer;
 use tools::exponentiate;
@@ -281,19 +276,14 @@
 	}
 }
 
-<<<<<<< HEAD
-fn do_module_rec(mut input: Element, statements: &[Statement], var_info: &mut VarInfo, current_index: usize, term_affected: &mut Vec<bool>,
-	output: &mut Arc<&mut Mutex<TermStreamer>>) {
-=======
 fn do_module_rec(
 	mut input: Element,
 	statements: &[Statement],
 	var_info: &mut VarInfo,
 	current_index: usize,
 	term_affected: &mut Vec<bool>,
-	output: &mut TermStreamer,
+	output: &mut Arc<&mut Mutex<TermStreamer>>,
 ) {
->>>>>>> c228fa2c
 	if let Element::Num(_, true, 0, 1) = input {
 		return; // drop 0
 	}
@@ -574,11 +564,7 @@
 }
 
 // execute the module
-<<<<<<< HEAD
-pub fn do_program(program : &mut Program, write_log: bool, num_threads: usize) {
-=======
-pub fn do_program(program: &mut Program, write_log: bool) {
->>>>>>> c228fa2c
+pub fn do_program(program: &mut Program, write_log: bool, num_threads: usize) {
 	for module in program.modules.iter_mut() {
 		// move global statements from the previous module into the new one
 		// TODO: do swap instead of clone?
@@ -588,32 +574,10 @@
 		debug!("{}", module); // print module code
 
 		let mut inpcount = 0u64;
-<<<<<<< HEAD
 
 		if num_threads > 1 {
 			let queue: Arc<MsQueue<Option<Element>>> = Arc::new(MsQueue::new());
 			let mut output = Arc::new(&mut program.input); // TODO: split in input and output stream
-=======
-		while let Some(x) = program.input.read_term() {
-			program.var_info.variables.clear(); // reset the dollar variables
-			do_module_rec(
-				x,
-				&module.statements,
-				&mut program.var_info,
-				0,
-				&mut executed,
-				&mut program.input,
-			);
-
-			if program.input.termcount() > 100000 && program.input.termcount() % 100000 == 0 {
-				println!(
-					"{} -- generated: {}\tterms left: {}",
-					module.name,
-					program.input.termcount(),
-					program.input.input_termcount() - inpcount
-				);
-			}
->>>>>>> c228fa2c
 
 			let thread_varinfo = program.var_info.clone();
 
@@ -627,7 +591,14 @@
 					let mut output = output.clone();
 					scope.spawn(move || {
 						while let Some(x) = queue.pop() {
-							do_module_rec(x, &m, &mut thread_varinfo, 0, &mut executed, &mut output);
+							do_module_rec(
+								x,
+								&m,
+								&mut thread_varinfo,
+								0,
+								&mut executed,
+								&mut output,
+							);
 						}
 					});
 				}
@@ -654,9 +625,7 @@
 					}
 					thread::sleep(time::Duration::from_millis(10));
 				}
-
 			});
-
 		} else {
 			let mut executed = vec![false];
 
@@ -666,26 +635,35 @@
 				match r {
 					Some(x) => {
 						let mut output = Arc::new(&mut program.input);
-						do_module_rec(x, &module.statements, &mut program.var_info, 0, &mut executed, &mut output.clone());
+						do_module_rec(
+							x,
+							&module.statements,
+							&mut program.var_info,
+							0,
+							&mut executed,
+							&mut output.clone(),
+						);
 						let output = output.lock().unwrap();
 						if output.termcount() > 100_000 && output.termcount() % 100_000 == 0 {
-							println!("{} -- generated: {}\tterms left: {}", module.name,
-								output.termcount(), output.input_termcount() - inpcount);
+							println!(
+								"{} -- generated: {}\tterms left: {}",
+								module.name,
+								output.termcount(),
+								output.input_termcount() - inpcount
+							);
 						}
 
 						inpcount += 1;
-					},
-					None => break
-				}
-			}
-		}
-
-<<<<<<< HEAD
-		program.input.lock().unwrap().sort(&mut program.var_info, &module.global_statements, write_log);
-=======
-		program
-			.input
-			.sort(&mut program.var_info, &module.global_statements, write_log);
->>>>>>> c228fa2c
+					}
+					None => break,
+				}
+			}
+		}
+
+		program.input.lock().unwrap().sort(
+			&mut program.var_info,
+			&module.global_statements,
+			write_log,
+		);
 	}
 }