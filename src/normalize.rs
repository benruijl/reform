use std::mem;
use structure::{Element, FunctionAttributes, GlobalVarInfo, FUNCTION_DELTA, FUNCTION_MUL,
                FUNCTION_NARGS, FUNCTION_SUM};
use tools::{add_fractions, add_one, exp_fraction, mul_fractions, normalize_fraction};
use std::cmp::Ordering;
use std::ptr;

impl Element {
    // TODO: return iterator over Elements for ground level?
    /// Apply builtin-functions, such as `delta_` and `nargs_`.
    /// This function should be called during normalization.
    pub fn apply_builtin_functions(&mut self, _ground_level: bool) -> bool {
        *self = match *self {
            Element::Fn(_, ref mut n, ref mut a) => {
                match *n {
                    FUNCTION_DELTA => {
                        if a.len() == 1 {
                            match a[0] {
                                Element::Num(_, _, 0, _) => Element::Num(false, true, 1, 1),
                                _ => Element::Num(false, true, 0, 1),
                            }
                        } else {
                            return false;
                        }
                    }
                    FUNCTION_NARGS => {
                        // get the number of arguments
                        Element::Num(false, true, a.len() as u64, 1)
                    }
                    FUNCTION_SUM | FUNCTION_MUL => {
                        if a.len() == 4 {
                            match (&a[1], &a[2]) {
                                (&Element::Num(_, true, n1, 1), &Element::Num(_, true, n2, 1)) => {
                                    let mut terms = vec![];
                                    for i in n1..n2 {
                                        let mut ne = a[3].clone();
                                        ne.replace(&a[0], &Element::Num(false, true, i, 1));
                                        terms.push(ne);
                                    }
                                    if *n == FUNCTION_SUM {
                                        Element::SubExpr(true, terms)
                                    } else {
                                        Element::Term(true, terms)
                                    }
                                }
                                _ => return false,
                            }
                        } else {
                            return false;
                        }
                    }
                    _ => {
                        return false;
                    }
                }
            }
            _ => unreachable!(),
        };
        true
    }

    /// Normalize an element in-place. Returns true if element changed.
    pub fn normalize_inplace(&mut self, var_info: &GlobalVarInfo) -> bool {
        let mut changed = false;
        match *self {
            Element::Num(ref mut dirty, ref mut pos, ref mut num, ref mut den) => {
                if *dirty {
                    normalize_fraction(pos, num, den);
                    *dirty = false;
                    changed = true;
                }
            }
            Element::Wildcard(_, ref mut restriction) => for x in restriction {
                changed |= x.normalize_inplace(var_info);
            },
            Element::Pow(dirty, ..) => {
                if !dirty {
                    return false;
                }

                *self = if let Element::Pow(ref mut dirty, ref mut be) = *self {
                    let (ref mut b, ref mut e) = *&mut **be;
                    changed |= b.normalize_inplace(var_info);
                    changed |= e.normalize_inplace(var_info);
                    *dirty = false;

                    // TODO: Clippy doesn't like loops that never actually loop #[warn(never_loop)]
                    // though imho it looks the best way to make "goto" or "early-exit in match"
                    // for now. (See also rust-lang/rfcs#2046.)
                    loop {
                        match *e {
                            Element::Num(_, _, 0, _) => {
                                // x^0 = 1
                                break Element::Num(false, true, 1, 1);
                            }
                            Element::Num(_, true, 1, 1) => {
                                // x^1 = x
                                break mem::replace(b, DUMMY_ELEM!());
                            }
                            Element::Num(_, true, n, 1) => {
                                // exponent is a positive integer
                                // check if some simplification can be made
                                if let Element::Num(_, mut pos, mut num, mut den) = *b {
                                    // base is a rational number: (p/q)^n = p^n/q^n
                                    exp_fraction(&mut pos, &mut num, &mut den, n);
                                    break Element::Num(false, pos, num, den);
                                }
                            }
                            Element::Num(_, false, n, 1) => {
                                // exponent is a negative integer
                                if let Element::Num(_, mut pos, mut num, mut den) = *b {
                                    // base is a rational number: (p/q)^(-n) = q^n/p^n
                                    exp_fraction(&mut pos, &mut num, &mut den, n);
                                    break Element::Num(false, pos, den, num);
                                }
                            }
                            _ => {}
                        };
                        // TODO: The old code contained reduction of (x^a)^b = x^(a*b).
                        // This may be mathematically wrong, e.g.,
                        //   for x = (-1+i), a = 2, b = 3/2,
                        //   (x^a)^b = - x^(a*b).
                        // We need more detailed conditions for such a reduction.
                        return changed;
                    }
                } else {
                    unreachable!();
                };
                return changed;
            }
            Element::Fn(mut dirty, name, ..) => {
                if let Some(_) = var_info.func_attribs.get(&name) {
                    dirty = true; // for now, always set the dirty flag if a function has attributes
                }

                if dirty {
                    let mut newvalue = None;

                    if let Element::Fn(ref mut dirty, ref name, ref mut args) = *self {
                        for x in args.iter_mut() {
                            changed |= x.normalize_inplace(var_info);
                        }

                        newvalue = loop {
                            if let Some(attribs) = var_info.func_attribs.get(&name) {
                                if attribs.contains(&FunctionAttributes::Linear) {
                                    // split the function if any of its arguments is a subexpr
                                    let mut subv = vec![];
                                    let mut replace_index = 0;
                                    for (i, x) in args.iter_mut().enumerate() {
                                        if let Element::SubExpr(_, ref mut args1) = *x {
                                            mem::swap(args1, &mut subv);
                                            replace_index = i;
                                            break;
                                        }
                                    }

                                    if !subv.is_empty() {
                                        changed = true;

                                        // create a subexpr of functions
                                        let mut subexprs = Vec::with_capacity(subv.len());
                                        for a in &mut subv {
                                            let mut rest = Vec::with_capacity(args.len());

                                            for (ii, xx) in args.iter().enumerate() {
                                                if ii != replace_index {
                                                    rest.push(xx.clone());
                                                } else {
                                                    rest.push(mem::replace(a, DUMMY_ELEM!()));
                                                }
                                            }

                                            subexprs.push(Element::Fn(true, name.clone(), rest));
                                        }

                                        let mut e = Element::SubExpr(true, subexprs);
                                        e.normalize_inplace(var_info);
                                        break Some(e);
                                    }
                                }

                                if attribs.contains(&FunctionAttributes::Symmetric) {
                                    args.sort_unstable_by(|l, r| {
                                        l.partial_cmp(r, var_info).unwrap()
                                    });
                                }
                            }

                            *dirty = false;
                            break None; // the function remains a function
                        }
                    }

                    if let Some(x) = newvalue {
                        *self = x;
                        return true;
                    }
                }
                changed |= self.apply_builtin_functions(false);
            }
            Element::Term(dirty, _) => {
                if !dirty {
                    return false;
                }

                *self = if let Element::Term(ref mut dirty, ref mut ts) = *self {
                    *dirty = false;

                    // normalize factors and flatten
                    // TODO: check for 0 here
                    let mut restructure = false;
                    for x in ts.iter_mut() {
                        changed |= x.normalize_inplace(var_info);
                        if let Element::Term(..) = *x {
                            restructure = true;
                            changed = true;
                        }
                    }

                    // flatten the term
                    if restructure {
                        let mut tmp = vec![];
                        for x in ts.iter_mut() {
                            match *x {
                                Element::Term(_, ref mut tss) => tmp.append(tss),
                                _ => tmp.push(mem::replace(x, DUMMY_ELEM!())),
                            }
                        }
                        *ts = tmp;
                    }

                    // sort and merge the terms at the same time
                    if false {
                        if ts.len() > 1 {
                            changed |= expr_sort(ts, merge_factors, var_info);
                        }
                    } else {
                        // TODO: this is faster than expr_sort. presumable because there are fewer
                        // merge_factor calls
                        ts.sort_unstable_by(|l, r| l.partial_cmp(r, var_info).unwrap());

                        // now merge pows: x^a*x^b = x^(a*b)
                        // x*x^a and x*x, all should be side by side now
                        let mut lastindex = 0;

                        for i in 1..ts.len() {
                            let (a, b) = ts.split_at_mut(i);
                            if !merge_factors(&mut a[lastindex], &mut b[0], var_info) {
                                if lastindex + 1 < i {
                                    a[lastindex + 1] = mem::replace(&mut b[0], DUMMY_ELEM!());
                                }
                                lastindex += 1;
                            }
                        }
                        ts.truncate(lastindex + 1);

                        if let Some(&Element::Num(_, pos, num, den)) = ts.last() {
                            match (pos, num, den) {
                                (_, 0, _) => ts.clear(),
                                (true, 1, 1) if ts.len() > 1 => {
                                    ts.pop();
                                } // don't add a factor
                                _ => {}
                            }
                        }
                    }

                    //ts.shrink_to_fit(); // make sure we keep memory in check

                    match ts.len() {
                        0 => Element::Num(false, true, 0, 1),
                        1 => ts.swap_remove(0), // downgrade
                        _ => return changed,
                    }
                } else {
                    unreachable!()
                }
            }
            Element::SubExpr(dirty, _) => {
                if !dirty {
                    return false;
                }
                *self = if let Element::SubExpr(ref mut dirty, ref mut ts) = *self {
                    *dirty = false;

                    // normalize factors and flatten
                    let mut restructure = false;
                    for x in ts.iter_mut() {
                        changed |= x.normalize_inplace(var_info);
                        if let Element::SubExpr(..) = *x {
                            restructure = true;
                            changed = true;
                        }
                    }

                    // flatten the expression
                    if restructure {
                        let mut tmp = vec![];
                        for x in ts.iter_mut() {
                            match *x {
                                Element::SubExpr(_, ref mut tss) => tmp.append(tss),
                                _ => tmp.push(mem::replace(x, DUMMY_ELEM!())),
                            }
                        }
                        *ts = tmp;
                    }

                    // sort and merge the terms at the same time
                    if false {
<<<<<<< HEAD
                        if ts.len() > 1 {
                            changed |= expr_sort(ts, merge_terms, var_info);
                        }
=======
                        changed |= expr_sort(ts, merge_terms, var_info);
>>>>>>> 834f0b48
                    } else {
                        changed = true; // TODO: tell if changed?
                        ts.sort_unstable_by(|l, r| l.partial_cmp(r, var_info).unwrap()); // TODO: slow!
                                                                                         // merge coefficients of similar terms
                        let mut lastindex = 0;

                        for i in 1..ts.len() {
                            let (a, b) = ts.split_at_mut(i);
                            if !merge_terms(&mut a[lastindex], &mut b[0], var_info) {
                                if lastindex + 1 < i {
                                    a[lastindex + 1] = mem::replace(&mut b[0], DUMMY_ELEM!());
                                }
                                lastindex += 1;
                            }
                        }
                        ts.truncate(lastindex + 1);
                    }

                    match ts.len() {
                        0 => Element::Num(false, true, 0, 1),
                        1 => ts.swap_remove(0),
                        _ => return changed,
                    }
                } else {
                    unreachable!();
                }
            }
            _ => {}
        };
        changed
    }
}

/// Merge factor `sec` into `first` if possible. Returns true if merged.
pub fn merge_factors(first: &mut Element, sec: &mut Element, var_info: &GlobalVarInfo) -> bool {
    let mut changed = false;

    if let Element::Num(_, ref mut pos, ref mut num, ref mut den) = *first {
        if let Element::Num(_, pos1, num1, den1) = *sec {
            mul_fractions(pos, num, den, pos1, num1, den1);
            return true;
        }
        return false;
    }

    if let Element::Num(..) = *sec {
        return false;
    }

    // x*x => x^2
    if first == sec {
        *first = Element::Pow(
            false,
            Box::new((
                mem::replace(first, DUMMY_ELEM!()),
                Element::Num(false, true, 2, 1),
            )),
        );
        return true;
    }

    // x^a*x^b = x^(a+b)
    if let &mut Element::Pow(ref mut dirty, ref mut be2) = first {
        let (ref mut b2, ref mut e2) = *&mut **be2;
        if let &mut Element::Pow(_, ref mut be1) = sec {
            let (ref b1, ref mut e1) = *&mut **be1;
            if b1 == b2 {
                match (e1, e2) {
                    // TODO: can we remove many "&mut"?
                    (
                        &mut Element::SubExpr(_, ref mut a1),
                        &mut Element::SubExpr(ref mut d2, ref mut a2),
                    ) => {
                        *d2 = true;
                        a2.append(a1)
                    }
                    (ref mut a1, &mut Element::SubExpr(ref mut d2, ref mut a2)) => {
                        *d2 = true;
                        a2.push(mem::replace(a1, DUMMY_ELEM!()))
                    }
                    (a, b) => {
                        *b = Element::SubExpr(
                            true,
                            vec![
                                mem::replace(a, DUMMY_ELEM!()),
                                mem::replace(b, DUMMY_ELEM!()),
                            ],
                        )
                    }
                }
                *dirty = true;
                changed = true;
            }
        } else if sec == b2 {
            // e2 should become e2 + 1
            // avoid borrow checker error
            let mut addone = true;
            if let Element::Num(_, ref mut pos, ref mut num, ref mut den) = *e2 {
                add_one(pos, num, den);
                addone = false;
            }
            if addone {
                *e2 = Element::SubExpr(
                    true,
                    vec![
                        mem::replace(e2, DUMMY_ELEM!()),
                        Element::Num(false, true, 1, 1),
                    ],
                );
            }

            *dirty = true;
            changed = true;
        }
    };
    first.normalize_inplace(var_info);
    changed
}

// returns true if merged
pub fn merge_terms(mut first: &mut Element, sec: &mut Element, _var_info: &GlobalVarInfo) -> bool {
    // filter +0
    if let Element::Num(_, _, 0, _) = *sec {
        return true;
    }

    if let Element::Num(_, _, 0, _) = *first {
        mem::swap(first, sec);
        return true;
    }

    let mut is_zero = false;

    match (sec, &mut first) {
        (&mut Element::Term(_, ref mut t1), &mut &mut Element::Term(ref mut d2, ref mut t2)) => {
            // treat the case where the term doesn't have a coefficient
            assert!(!t1.is_empty() && !t2.is_empty());

            let mut pos1;
            let mut num1;
            let mut den1;
            {
                let (mut l1, l11) = t1.split_at(t1.len() - 1);
                match l11[0] {
                    Element::Num(_, pos, num, den) => {
                        pos1 = pos;
                        num1 = num;
                        den1 = den;
                    }
                    _ => {
                        l1 = t1;
                        pos1 = true;
                        num1 = 1;
                        den1 = 1;
                    }
                }

                {
                    let l2 = match t2.last() {
                        Some(&Element::Num(..)) => &t2[..t2.len() - 1],
                        _ => &t2[..],
                    };

                    if l1 != l2 {
                        return false;
                    }
                }
            }
            t1.clear(); // remove the old data
            *d2 = false;
            // should we add the terms?
            if let Some(&mut Element::Num(_, ref mut pos, ref mut num, ref mut den)) = t2.last_mut()
            {
                add_fractions(pos, num, den, pos1, num1, den1);

                // if 0, we return an empty term
                if *num == 0 {
                    is_zero = true;
                } else {
                    return true;
                }
            }

            // add 1
            if !is_zero {
                add_one(&mut pos1, &mut num1, &mut den1);
                t2.push(Element::Num(false, pos1, num1, den1));

                if num1 == 0 {
                    is_zero = true;
                }
            }
        }
        // x + x/2
        // (1+x) + (1+x)/2
        (ref a, &mut &mut Element::Term(_, ref mut t2)) => {
            assert!(!t2.is_empty());

            if **a == t2[0] && t2.len() == 2 {
                match t2[1] {
                    Element::Num(_, ref mut pos, ref mut num, ref mut den) => {
                        add_one(pos, num, den);
                        if *num == 0 {
                            is_zero = true;
                        }
                    }
                    _ => {
                        return false;
                    }
                }
            } else {
                return false;
            }
        }
        (&mut Element::Term(_, ref t2), ref mut a) => {
            assert!(!t2.is_empty());

            if ***a == t2[0] && t2.len() == 2 {
                match t2[1] {
                    Element::Num(_, mut pos, mut num, mut den) => {
                        add_one(&mut pos, &mut num, &mut den);
                        if num == 0 {
                            is_zero = true;
                        }
                        ***a = Element::Term(
                            false,
                            vec![
                                mem::replace(a, DUMMY_ELEM!()),
                                Element::Num(false, pos, num, den),
                            ],
                        );
                    }
                    _ => {
                        return false;
                    }
                }
            } else {
                return false;
            }
        }
        (
            &mut Element::Num(_, pos1, num1, den1),
            &mut &mut Element::Num(_, ref mut pos, ref mut num, ref mut den),
        ) => {
            add_fractions(pos, num, den, pos1, num1, den1);
            if *num == 0 {
                is_zero = true;
            }
        }
        (ref a1, ref mut a2) if a1 == *a2 => {
            ***a2 = Element::Term(
                false,
                vec![
                    mem::replace(a2, DUMMY_ELEM!()),
                    Element::Num(false, true, 2, 1),
                ],
            )
        }
        _ => return false,
    }

    if is_zero {
        *first = Element::Num(false, true, 0, 1);
    }

    true
}

/// Sorts a vector `a`, using the `merger` function to merge identical terms.
/// This function can be used to sort subexpressions and terms.
/// Returns true if the vector has been changed.
pub fn expr_sort<F>(a: &mut Vec<Element>, merger: F, var_info: &GlobalVarInfo) -> bool
where
    F: Fn(&mut Element, &mut Element, &GlobalVarInfo) -> bool,
{
    if a.is_empty() {
        return false;
    }

    // count descending runs and merge adjacent terms if possible
    // also count ascending runs and reverse them
    // this is safe for non-commutative functions, since they will
    // always be treated as in-order
    let mut changed = false;
    let mut grouplen = vec![];
    let mut groupcount = 1;
    let mut writepos = 1;
    let mut ascenddescendmode = 0; // 0: no direction, 1: desc, 2: asc
    for x in 1..a.len() {
        {
            let (old, new) = a.split_at_mut(x);
            if merger(&mut old[writepos - 1], &mut new[0], var_info) {
                changed = true;
                continue;
            }
        }

        a.swap(writepos, x);
        writepos += 1;

        match a[writepos - 2].partial_cmp(&a[writepos - 1], var_info) {
            Some(Ordering::Greater) => {
                if ascenddescendmode == 1 {
                    grouplen.push(groupcount);
                    ascenddescendmode = 0;
                    groupcount = 1;
                } else {
                    if ascenddescendmode == 0 {
                        ascenddescendmode = 2;
                    }
                    groupcount += 1;
                }
            }
            _ => {
                if ascenddescendmode == 2 {
                    // TODO: first check if the reversed array can join the last group?
                    grouplen.push(groupcount);
                    // change direction of last group, problem: writepos not included in this array
                    // yet..
                    a[writepos - groupcount - 1..writepos - 1].reverse();
                    ascenddescendmode = 0;
                    groupcount = 1;
                } else {
                    if ascenddescendmode == 0 {
                        ascenddescendmode = 1;
                    }
                    groupcount += 1;
                }
            }
        }
    }

    if !changed && groupcount == 1 && ascenddescendmode == 1 {
        return false;
    }

    // reverse last group if ascending
    if ascenddescendmode == 2 {
        a[writepos - groupcount..writepos].reverse();
    }

    a.truncate(writepos);

    // allocate buffer, TODO: could be half the size
    let mut b: Vec<Element> = Vec::with_capacity(a.len());
    grouplen.push(groupcount);

    //a.shrink_to_fit(); // slow!
    //b.shrink_to_fit();

    // Make successively longer sorted runs until whole array is sorted.
    while grouplen.len() > 1 {
        let mut newlen = 0;
        let mut groupindex = 0;
        let mut startpos = 0;
        let mut writepos = a.as_mut_ptr();
        while groupindex * 2 < grouplen.len() {
            let newsize;
            unsafe {
                if groupindex * 2 + 1 == grouplen.len() {
                    // only one group left, so just copy to writepos
                    newsize = sub_merge_sort(
                        a,
                        startpos,
                        startpos + grouplen[groupindex * 2],
                        startpos + grouplen[groupindex * 2],
                        &mut b,
                        writepos,
                        &merger,
                        var_info,
                    );
                } else {
                    newsize = sub_merge_sort(
                        a,
                        startpos,
                        startpos + grouplen[groupindex * 2],
                        startpos + grouplen[groupindex * 2] + grouplen[groupindex * 2 + 1],
                        &mut b,
                        writepos,
                        &merger,
                        var_info,
                    );
                    startpos += grouplen[groupindex * 2] + grouplen[groupindex * 2 + 1];
                }

                writepos = writepos.offset(newsize as isize);
            }
            grouplen[groupindex] = newsize;
            newlen += newsize;
            groupindex += 1;
        }

        grouplen.truncate(groupindex);
        unsafe {
            // resize without dropping
            a.set_len(newlen);
        }
    }
    true
}

unsafe fn sub_merge_sort<F>(
    a: &mut [Element],
    left: usize,
    right: usize,
    end: usize,
    buf: &mut [Element],
    mut writepos: *mut Element,
    merger: &F,
    var_info: &GlobalVarInfo,
) -> usize
where
    F: Fn(&mut Element, &mut Element, &GlobalVarInfo) -> bool,
{
    let mut i = left;
    let mut j = right;
    let mut lastsource = 0; // 0: none, 1: left, 2: right
    let origwritepos = writepos;

    // copy left part to array
    let mut leftp = buf.as_mut_ptr();
    let mut rightp = a.get_unchecked_mut(right) as *mut Element;

    ptr::copy_nonoverlapping(&a[left], buf.as_mut_ptr(), right - left);

    while i < right || j < end {
        if i < right && j < end {
            match (*leftp).partial_cmp(&*rightp, var_info) {
                Some(Ordering::Greater) => {
                    if lastsource != 1 || !merger(&mut *writepos.offset(-1), &mut *rightp, var_info)
                    {
                        // FIXME: it should drop at writep! does this cause leaks?
                        assert!(writepos != rightp);
                        ptr::copy_nonoverlapping(rightp, writepos, 1);
                        writepos = writepos.offset(1);
                        lastsource = 2;
                    }
                    j += 1;
                    rightp = rightp.offset(1);
                }
                // TODO: special case if they are equal/mergeable
                _ => {
                    if lastsource != 2 || !merger(&mut *writepos.offset(-1), &mut *leftp, var_info)
                    {
                        ptr::copy_nonoverlapping(leftp, writepos, 1);
                        writepos = writepos.offset(1);
                        lastsource = 1;
                    }
                    i += 1;
                    leftp = leftp.offset(1);
                }
            }
        } else {
            if i < right {
                if lastsource != 2 || !merger(&mut *writepos.offset(-1), &mut *leftp, var_info) {
                    ptr::copy_nonoverlapping(leftp, writepos, 1);
                    writepos = writepos.offset(1);
                    lastsource = 1;
                }
                i += 1;
                leftp = leftp.offset(1);
            } else {
                if lastsource != 1 || !merger(&mut *writepos.offset(-1), &mut *rightp, var_info) {
                    assert!(writepos != rightp);
                    ptr::copy_nonoverlapping(rightp, writepos, 1);
                    writepos = writepos.offset(1);
                    lastsource = 2;
                }
                j += 1;
                rightp = rightp.offset(1);
            }
        }
    }

    (writepos as usize - origwritepos as usize) / mem::size_of::<Element>()
}<|MERGE_RESOLUTION|>--- conflicted
+++ resolved
@@ -308,13 +308,7 @@
 
                     // sort and merge the terms at the same time
                     if false {
-<<<<<<< HEAD
-                        if ts.len() > 1 {
-                            changed |= expr_sort(ts, merge_terms, var_info);
-                        }
-=======
                         changed |= expr_sort(ts, merge_terms, var_info);
->>>>>>> 834f0b48
                     } else {
                         changed = true; // TODO: tell if changed?
                         ts.sort_unstable_by(|l, r| l.partial_cmp(r, var_info).unwrap()); // TODO: slow!
